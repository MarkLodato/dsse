# $signing_spec

A signature scheme for software supply chain metadata that avoids
canonicalization

November 25, 2020

Version 0.1.0

## Abstract

This document proposes a new signature scheme for use by, among others, the
in-toto and TUF projects. This signature scheme (a) avoids relying on
canonicalization for security and (b) reduces the possibility of
misinterpretation of the payload. The serialized payload is encoded as a string
and verified by the recipient _before_ deserializing. A backwards compatible
variant is available.

## Overview

$signing_spec does not rely on Canonical JSON, nor any other canonicalization
scheme. Instead, the producer records the signed bytes exactly as signed and the
consumer verifies those exact bytes before parsing. In addition, the signature
now includes an authenticated `payloadType` field indicating how to interpret
the payload.

## Specification

The signature format is a JSON message of the following form:

```json
{
  "payload": "<Base64(SERIALIZED_BODY)>",
  "payloadType": "<PAYLOAD_TYPE>",
  "signatures": [{
<<<<<<< HEAD
    …,
    "sig": "<Base64(Sign(PAE(UTF8(PAYLOAD_TYPE), SERIALIZED_BODY)))>"
  }, …]
=======
    "keyid": "<KEYID>",
    "sig": "<Base64(Sign(PAE([UTF8(PAYLOAD_TYPE), SERIALIZED_BODY])))>"
  }]
>>>>>>> 04fc5cef
}
```

Empty fields may be omitted. [Multiple signatures](#multiple-signatures) are
allowed.

Parameters:

*   SERIALIZED_BODY is the byte sequence to be signed.

*   PAYLOAD_TYPE is a URI indicating how to interpret SERIALIZED_BODY. It
    encompasses the content type (JSON, Canonical-JSON, CBOR, etc.), the
    purpose, and the schema version of the payload. This obviates the need for
    the `_type` field within in-toto/TUF payloads. This URI does not need to be
    resolved to a remote resource, nor does such a resource need to be fetched.
    Examples:

    -   https://in-toto.io/Link/v0.9
    -   https://in-toto.io/Layout/v0.9
    -   https://theupdateframework.com/Root/v1.0.5
    -   etc...

*   KEYID is an optional, unauthenticated hint indicating what key was used to
    sign the message. It **must not** be used for security decisions.

Functions:

*   PAE() is the
    [PASETO Pre-Authentication Encoding](https://github.com/paragonie/paseto/blob/master/docs/01-Protocol-Versions/Common.md#authentication-padding),
    where parameters `type` and `body` are byte sequences:

    ```none
    PAE(type, body) := le64(2) || le64(len(type)) || type || le64(len(body)) || body
    le64(n) := 64-bit little-endian encoding of `n`, where 0 <= n < 2^63
    ```

*   Sign() is an arbitrary digital signature format. Details must be agreed upon
    out-of-band by the signer and verifier. This specification places no
    restriction on the signature algorithm or format.

*   UTF8() is [UTF-8 encoding](https://tools.ietf.org/html/rfc3629),
    transforming a unicode string to a byte sequence.

*   Base64() is [Base64 encoding](https://tools.ietf.org/html/rfc4648),
    transforming a byte sequence to a unicode string. Either standard or
    URL-safe encoding is allowed.

### Steps

Out of band:

-   Agree on a PAYLOAD_TYPE and cryptographic details.
-   Decide if [backwards compatible signature] mode should be allowed.

To sign:

<<<<<<< HEAD
-   Serialize the message according to PAYLOAD_TYPE. Call the result
    SERIALIZED_BODY.
-   Sign PAE(UTF8(PAYLOAD_TYPE), SERIALIZED_BODY), base64-encode the result, and
    store it in `sig`.
=======
-   Serialize BODY according to PAYLOAD_TYPE. Call the result SERIALIZED_BODY.
-   Sign PAE([UTF8(PAYLOAD_TYPE), SERIALIZED_BODY]), base64-encode the result,
    and store it in `sig`.
-   Optionally, compute a KEYID and store it in `keyid`.
>>>>>>> 04fc5cef
-   Base64-encode SERIALIZED_BODY and store it in `payload`.
-   Store PAYLOAD_TYPE in `payloadType`.

To verify:

-   Base64-decode `payload`; call this SERIALIZED_BODY. Reject if the decoding
    fails.
-   Base64-decode `sig` and verify PAE(UTF8(PAYLOAD_TYPE), SERIALIZED_BODY).
    Reject if either the decoding or the signature verification fails.
-   Reject if PAYLOAD_TYPE is not a supported type.
-   Parse SERIALIZED_BODY according to PAYLOAD_TYPE. Reject if the parsing
    fails.

Either standard or URL-safe base64 encodings are allowed. Signers may use
either, and verifiers must accept either.

### Backwards compatible signatures

To convert existing signatures from the current format to the new format,
`"backwards-compatible-json"` must be added to the payload type URI to indicate
that the signature is over the raw payload. This allows the signatures to remain
valid while avoiding the verifier from having to use [Canonical JSON].

```json
{
  "payload": "<Base64(CanonicalJson(BODY))>",
  "payloadType": "<URI>/backwards-compatible-json",
  "signatures" : [{
    "keyid": "<KEYID>",
    "sig": "<Base64(Sign(CanonicalJson(BODY)))>"
  }]
}
```

Support for this backwards compatibility mode is optional.

To sign:

-   BODY **must** be an object type (`{...}`).
-   Serialize BODY as [Canonical JSON]; call this SERIALIZED_BODY.
-   Sign SERIALIZED_BODY, base64-encode the result, and store it in `sig`.
-   Optionally, compute a KEYID and store it in `keyid`.
-   Base64-encode SERIALIZED_BODY and store it in `payload`.
-   Store `"<URI>/backwards-compatible-json"` in `payloadType`.

To verify:

-   If `payloadType` != `"<URI>/backwards-compatible-json"`, use the normal
    verification process instead of this one.
-   Base64-decode `payload`; call this SERIALIZED_BODY. Reject if the decoding
    fails.
-   Base64-decode `sig` and verify SERIALIZED_BODY. Reject if either the
    decoding or the signature verification fails.
-   Parse SERIALIZED_BODY as a JSON object. Reject if the parsing fails or if
    the result is not a JSON object. In particular, the first byte of
    SERIALIZED_BODY must be `{`. Verifiers **must not** require SERIALIZED_BODY
    to be Canonical JSON.

Backwards compatible signatures are not recommended because they lack the
authenticated payloadType indicator.

This scheme is safe from rollback attacks because the first byte of
SERIALIZED_BODY must be 0x7b (`{`) in backwards compatibility mode and 0x02 in
regular mode.

### Multiple signatures

A file may have more than one signature, which is equivalent to separate files
with individual signatures.

```json
{
  "payload": "<Base64(SERIALIZED_BODY)>",
  "payloadType": "<PAYLOAD_TYPE>",
  "signatures": [{
      "keyid": "<KEYID_1>",
      "sig": "<SIG_1>"
    }, {
      "keyid": "<KEYID_2>",
      "sig": "<SIG_2>"
  }]
}
```

### Optional changes to wrapper

The standard wrapper is JSON with an explicit `payloadType`. Optionally,
applications may encode the wrapper in other methods without invalidating the
signature:

-   An encoding other than JSON, such as CBOR or Protobuf.
-   Use a default `payloadType` if omitted and/or code `payloadType` as a
    shorter string or enum.

At this point we do not standardize any other encoding. If a need arises, we may
do so in the future.

### Differentiating between old and new formats

Verifiers can differentiate between the old and new wrapper format by detecting
the presence of the `payload` field vs `signed` field.

## Motivation

There are two concerns with the current in-toto/TUF signature wrapper.

First, the signature scheme depends on [Canonical JSON], which has one practical
problem and two theoretical ones:

1.  Practical problem: It requires the payload to be JSON or convertible to
    JSON. While this happens to be true of in-toto and TUF today, a generic
    signature layer should be able to handle arbitrary payloads.
1.  Theoretical problem 1: Two semantically different payloads could have the
    same canonical encoding. Although there are currently no known attacks on
    Canonical JSON, there have been attacks in the past on other
    canonicalization schemes
    ([example](https://latacora.micro.blog/2019/07/24/how-not-to.html#canonicalization)).
    It is safer to avoid canonicalization altogether.
1.  Theoretical problem 2: It requires the verifier to parse the payload before
    verifying, which is both error-prone—too easy to forget to verify—and an
    unnecessarily increased attack surface.

The preferred solution is to transmit the encoded byte stream exactly as it was
signed, which the verifier verifies before parsing. This is what is done in
[JWS] and [PASETO], for example.

Second, the scheme does not include an authenticated "context" indicator to
ensure that the signer and verifier interpret the payload in the same exact way.
For example, if in-toto were extended to support CBOR and Protobuf encoding, the
signer could get a CI/CD system to produce a CBOR message saying X and then a
verifier to interpret it as a protobuf message saying Y. While we don't know of
an exploitable attack on in-toto or TUF today, potential changes could introduce
such a vulnerability. The signature scheme should be resilient against these
classes of attacks. See [example attack](hypothetical_signature_attack.ipynb)
for more details.

## Reasoning

Our goal was to create a signature wrapper that is as simple and foolproof as
possible. Alternatives such as [JWS] are extremely complex and error-prone,
while others such as [PASETO] are overly specific. (Both are also
JSON-specific.) We believe our proposal strikes the right balance of simplicity,
usefulness, and security.

Rationales for specific decisions:

-   Why use base64 for payload and sig?

    -   Because JSON strings do not allow binary data, so we need to either
        encode the data or escape it. Base64 is a standard, reasonably
        space-efficient way of doing so. Protocols that have a first-class
        concept of "bytes", such as protobuf or CBOR, do not need to use base64.

-   Why sign raw bytes rather than base64 encoded bytes (as per JWS)?

    -   Because it's simpler. Base64 is only needed for putting binary data in a
        text field, such as JSON. In other formats, such as protobuf or CBOR,
        base64 isn't needed at all.

-   Why does payloadType need to be signed?

    -   See [Motivation](#motivation).

-   Why use PAE?

    -   Because we need an unambiguous way of serializing two fields,
        payloadType and payload. PAE is already documented and good enough. No
        need to reinvent the wheel.

-   Why use a URI for payloadType rather than
    [Media Type](https://www.iana.org/assignments/media-types/media-types.xhtml)
    (a.k.a. MIME type)?

    -   Because Media Type only indicates how to parse but does not indicate
        purpose, schema, or versioning. If it were just "application/json", for
        example, then every application would need to impose some "type" field
        within the payload, lest we have similar vulnerabilities as if
        payloadType were not signed.
    -   Also, URIs don't need to be registered while Media Types do.

-   Why use payloadType "backwards-compatible-json" instead of assuming
    backwards compatible mode if payloadType is absent?

    -   We wanted to leave open the possibility of having an
        application-specific "default" value if payloadType is unspecified,
        rather than forcing the default to be backwards compatibility mode.
    -   Note that specific applications can still choose backwards compatibility
        to be the default.

-   Why not stay backwards compatible by requiring the payload to always be JSON
    with a "_type" field? Then if you want a non-JSON payload, you could simply
    have a field that contains the real payload, e.g. `{"_type":"my-thing",
    "value":"base64…"}`.

    1.  It encourages users to add a "_type" field to their payload, which in
        turn:
        -   (a) Ties the payload type to the authentication type. Ideally the
            two would be independent.
        -   (b) May conflict with other uses of that same field.
        -   (c) May require the user to specify type multiple times with
            different field names, e.g. with "@context" for
            [JSON-LD](https://json-ld.org/).
    2.  It would incur double base64 encoding overhead for non-JSON payloads.
    3.  It is more complex than PAE.

## Backwards compatibility with existing TUF and in-toto signatures

### Current format

The
[old signature format](https://github.com/in-toto/docs/blob/master/in-toto-spec.md#42-file-formats-general-principles)
used by TUF and in-toto has a BODY that is a regular JSON object and a signature
over the [Canonical JSON] serialization of BODY.

```json
{
  "signed": <BODY>,
  "signatures": [{
    "keyid": "<KEYID>",
    "sig": "<Hex(Sign(CanonicalJson(BODY)))>"
  }]
}
```

To verify, the consumer parses the whole JSON file, re-serializes BODY using
Canonical JSON, then verifies the signature.

### Detect if a document is using old format

To detect whether a signature is in the old or new format:

-   If it contains a `payload` field, assume it is in the new format.
-   If it contains a `signed` field, assume it is in the old format.

To convert an existing signature to the new format:

-   `new.payload = base64encode(CanonicalJson(orig.signed))`
-   `new.payloadType = "<URI>/backwards-compatible-json"`
-   `new.signatures[*].sig = base64encode(hexdecode(orig.signatures[*].sig))`
-   `new.signatures[*].keyid = orig.signatures[*].keyid`

To convert a backwards compatible signature to the old format:

-   `old.signed = jsonparse(base64decode(new.payload))`
-   `old.signatures[*].sig = hexencode(base64decode(new.signatures[*].sig))`
-   `old.signatures[*].keyid = new.signatures[*].keyid`

## Testing

See [reference implementation](reference_implementation.ipynb). Here is an
example.

SERIALIZED_BODY:

```none
hello world
```

PAYLOAD_TYPE:

```none
http://example.com/HelloWorld
```

PAE:

```none
02 00 00 00 00 00 00 00 1d 00 00 00 00 00 00 00
68 74 74 70 3a 2f 2f 65 78 61 6d 70 6c 65 2e 63
6f 6d 2f 48 65 6c 6c 6f 57 6f 72 6c 64 0b 00 00
00 00 00 00 00 68 65 6c 6c 6f 20 77 6f 72 6c 64
```

Cryptographic keys:

```none
Algorithm: ECDSA over NIST P-256 and SHA-256, with deterministic-rfc6979
Signature: raw concatenation of r and s (Cryptodome binary encoding)
X: 46950820868899156662930047687818585632848591499744589407958293238635476079160
Y: 5640078356564379163099075877009565129882514886557779369047442380624545832820
d: 97358161215184420915383655311931858321456579547487070936769975997791359926199
```

Signed wrapper:

```json
{"payload": "aGVsbG8gd29ybGQ=",
 "payloadType": "http://example.com/HelloWorld",
 "signatures": [{"sig": "y7BK8Mm8Mr4gxk4+G9X3BD1iBc/vVVuJuV4ubmsEK4m/8MhQOOS26ejx+weIjyAx8VjYoZRPpoXSNjHEzdE7nQ=="}]}
```

## References

-   [Canonical JSON]
-   [JWS]
-   [PASETO]

[backwards compatible signature]: #backwards-compatible-signatures
[Canonical JSON]: http://wiki.laptop.org/go/Canonical_JSON
[JWS]: https://tools.ietf.org/html/rfc7515
[PASETO]: https://github.com/paragonie/paseto/blob/master/docs/01-Protocol-Versions/Version2.md#sig<|MERGE_RESOLUTION|>--- conflicted
+++ resolved
@@ -33,15 +33,9 @@
   "payload": "<Base64(SERIALIZED_BODY)>",
   "payloadType": "<PAYLOAD_TYPE>",
   "signatures": [{
-<<<<<<< HEAD
-    …,
+    "keyid": "<KEYID>",
     "sig": "<Base64(Sign(PAE(UTF8(PAYLOAD_TYPE), SERIALIZED_BODY)))>"
-  }, …]
-=======
-    "keyid": "<KEYID>",
-    "sig": "<Base64(Sign(PAE([UTF8(PAYLOAD_TYPE), SERIALIZED_BODY])))>"
   }]
->>>>>>> 04fc5cef
 }
 ```
 
@@ -98,17 +92,11 @@
 
 To sign:
 
-<<<<<<< HEAD
 -   Serialize the message according to PAYLOAD_TYPE. Call the result
     SERIALIZED_BODY.
 -   Sign PAE(UTF8(PAYLOAD_TYPE), SERIALIZED_BODY), base64-encode the result, and
     store it in `sig`.
-=======
--   Serialize BODY according to PAYLOAD_TYPE. Call the result SERIALIZED_BODY.
--   Sign PAE([UTF8(PAYLOAD_TYPE), SERIALIZED_BODY]), base64-encode the result,
-    and store it in `sig`.
 -   Optionally, compute a KEYID and store it in `keyid`.
->>>>>>> 04fc5cef
 -   Base64-encode SERIALIZED_BODY and store it in `payload`.
 -   Store PAYLOAD_TYPE in `payloadType`.
 
